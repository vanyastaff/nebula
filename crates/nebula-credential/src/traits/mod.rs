--- conflicted
+++ resolved
@@ -1,8 +1,5 @@
 //! Core traits for credential system
-<<<<<<< HEAD
-=======
 pub mod bridge;
->>>>>>> 9bd4299b
 mod cache;
 mod credential;
 mod lock;
